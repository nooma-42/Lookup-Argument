use halo2_curves::{bn256::{ pairing, Bn256, Fr, G1Affine, G2Affine, G2Prepared, Gt, G1, G2}, pairing::MillerLoopResult};

use crate::{
    poly::Polynomial,
    poly::univariate::UnivariatePolynomial,
    pcs::{
        PolynomialCommitmentScheme,
        Additive,
        univariate::{UnivariateKzg, UnivariateKzgParam, UnivariateKzgProverParam, UnivariateKzgVerifierParam, UnivariateKzgCommitment},
    },
    util::{
        arithmetic::{Field, PrimeField, root_of_unity, variable_base_msm, barycentric_weights},
        test::std_rng,
        transcript::{InMemoryTranscript, TranscriptRead, TranscriptWrite, Keccak256Transcript},
    },
    Error,
};

pub mod preprocessor;
pub mod prover;
pub mod util;
pub mod verifier;
use prover::Prover;
use verifier::Verifier;
type Pcs = UnivariateKzg<Bn256>;

<<<<<<< HEAD
=======
use std::cmp::max;
use rand::thread_rng; 
use rand::seq::SliceRandom; 
use std::collections::HashSet;

use std::time::Instant;


pub fn test_cq_by_input(table:Vec<Fr>,lookup:Vec<Fr>)->Vec<String>  {
    let mut timings: Vec<String> = vec![];
    let m = lookup.len();
    let t = table.len();
    let poly_size = max(t, m).next_power_of_two() * 2;
    let k=(t as f64).log2();

    // 1. setup and preprocess
    let start = Instant::now();
    let (param, pp, vp, q_t_comm_poly_coeffs) = preprocessor::preprocess(t, m, &table).unwrap();
    assert_eq!(poly_size, 2_usize.pow(pp.k() as u32));
    let duration1 = start.elapsed();
    timings.push(format!("k={k}, setup and preprocess time: {}ms",duration1.as_millis()));
    println!("------------?Setup and preprocess: {}ms-----------",duration1.as_millis());

    // 2. generate proof
    let start = Instant::now();
    let prover = Prover::new(&table, &param, &pp);
    let proof = prover.prove(&lookup, &q_t_comm_poly_coeffs);
    let duration2 = start.elapsed();
    timings.push(format!("k={k}, prove time: {}ms", duration2.as_millis()));
    println!("------------prove: {}ms------------", duration2.as_millis());
    println!("proof: {:?}", proof);

    let scalar_0 = Fr::from(0 as u64);
    let scalar_1 = Fr::from(1 as u64);

    // 3 verifier to verify
    // 3.1 prepare for verifier
    // z_v(x) = X^N - 1, [-1, 0, ..., 0, 1], t-1 0s in between
    let z_v_poly_coeffs = vec![scalar_1.neg()].into_iter().chain(vec![scalar_0; t - 1]).chain(vec![scalar_1]).collect();
    let z_v_poly = UnivariatePolynomial::monomial(z_v_poly_coeffs);
    // [z_h(x)]2
    let z_v_comm_2 = Pcs::commit_monomial_g2(&param, &z_v_poly.coeffs());
    // t(x)
    let t_poly = UnivariatePolynomial::lagrange(table.clone()).ifft();
    // [t(x)]2
    let t_comm_2 = Pcs::commit_monomial_g2(&param, &t_poly.coeffs());

    // [X^{N - 1 - (n - 2)}]2
    // x_exponent_poly_comm_2
    let x_exponent_order = t - 1 - (m - 2);
    let x_exponent_values_in_coeff = vec![scalar_0; x_exponent_order].into_iter().chain(vec![scalar_1]).collect();
    let x_exponent_poly = UnivariatePolynomial::monomial(x_exponent_values_in_coeff);
    // commit x_exponent_poly
    let x_exponent_poly_comm_2 = Pcs::commit_monomial_g2(&param, &x_exponent_poly.coeffs());

    // 3.2 verifier to verify
    let start = Instant::now();
    let verifier = Verifier::new(&vp);
    verifier.verify(
        &proof,
        &t_comm_2,
        &z_v_comm_2,
        &x_exponent_poly_comm_2,
        m,
        t
    );
    let duration3 = start.elapsed();
    timings.push(format!("k={k}, verify time: {}ms", duration3.as_millis()));
    println!("------------verify: {}ms------------", duration3.as_millis());
    println!("Finished to verify: cq");
    println!("------------------------------------");
    let total_duration=duration1+duration2+duration3;
    timings.push(format!("k={k}, total time: {}ms", total_duration.as_millis()));
    timings
}




fn gengerate_table_and_lookup(k:usize)-> (Vec<Fr>, Vec<Fr>)  {
    let size = 1 << k; // size = 2^k
    let lookup_size=size;
    let deduplication_size = 1 << (k-2); // caculate deduplication_size of lookup=2^(k-2)
    // （1）generate table
    let table: Vec<usize> = (0..size).collect();
    // （2）generate lookup
    let mut rng = thread_rng();
    let selected_values: HashSet<usize> = table
        .choose_multiple(&mut rng, deduplication_size) 
        .cloned() 
        .collect();
    let mut lookup: Vec<usize> = selected_values
        .iter()
        .cloned() 
        .cycle() 
        .take(lookup_size) 
        .collect();
    lookup.shuffle(&mut rng);

    // （3）print table and lookup 
    println!("Table: {:?}", table);
    println!("Lookup: {:?}", lookup);
    let unique_lookup: HashSet<usize> = lookup.iter().cloned().collect();
    println!("Unique values in lookup: {:?}", unique_lookup);
    println!("Number of unique values in lookup: {}", unique_lookup.len());
    // （4）put table and lookup into Fr
    let table_fr: Vec<Fr> = table.iter().map(|&x| Fr::from(x as u64)).collect();
    let lookup_fr: Vec<Fr> = lookup.iter().map(|&x| Fr::from(x as u64)).collect();
    (table_fr,lookup_fr)
}

pub fn test_cq_by_k(k:usize)->Vec<String> {
    let mut timings: Vec<String> = vec![];
    let (table,lookup)=gengerate_table_and_lookup(k);
    timings=test_cq_by_input(table,lookup);
    timings
}

>>>>>>> 68734ce1
// Specific implementation for Bn256 curves
#[derive(Clone, Debug)]
pub struct CqProverParam {
    param: UnivariateKzgParam<Bn256>,
    pp: UnivariateKzgProverParam<Bn256>,
    table: Vec<Fr>,
    q_t_comm_poly_coeffs: Vec<G1>,
}

#[derive(Clone, Debug)]
pub struct CqVerifierParam {
    vp: UnivariateKzgVerifierParam<Bn256>,
}

#[derive(Clone, Debug)]
pub struct CqInfo {
    table: Vec<Fr>,
    lookup: Vec<Fr>,
}

// Function to generate table and lookup for benchmarking
pub fn generate_table_and_lookup(table_size: usize, lookup_size: usize) -> (Vec<Fr>, Vec<Fr>) {
    let mut table = Vec::with_capacity(table_size);
    for i in 1..=table_size {
        table.push(Fr::from(i as u64));
    }
    
    // Generate lookup (random values from table)
    let mut lookup = Vec::with_capacity(lookup_size);
    for i in 0..lookup_size {
        // Use simple pattern for predictable lookups: select values from table modulo table_size
        let idx = (i % table_size) + 1;
        lookup.push(Fr::from(idx as u64));
    }
    
    (table, lookup)
}

#[derive(Clone, Debug)]
pub struct Cq;

impl Cq {
    // Main preprocess function that matches the original API
    pub fn preprocess(
        t: usize, 
        m: usize, 
        table: &Vec<Fr>
    ) -> Result<
        (
            UnivariateKzgParam<Bn256>,
            UnivariateKzgProverParam<Bn256>,
            UnivariateKzgVerifierParam<Bn256>,
            Vec<G1>, // q_t_comm_poly_coeffs
        ),
        Error
    > {
        preprocessor::preprocess(t, m, table)
    }

    // Alternative preprocess function that takes an info struct
    pub fn preprocess_with_info(
        info: &CqInfo,
    ) -> Result<
        (
            CqProverParam,
            CqVerifierParam,
            Vec<G1>, // q_t_comm_poly_coeffs
        ),
        Error
    > {
        let m = info.lookup.len();
        let t = info.table.len();
        
        let (param, pp, vp, q_t_comm_poly_coeffs) = 
            preprocessor::preprocess(t, m, &info.table)?;
        
        Ok((
            CqProverParam {
                param: param.clone(),
                pp,
                table: info.table.clone(),
                q_t_comm_poly_coeffs: q_t_comm_poly_coeffs.clone(),
            },
            CqVerifierParam {
                vp,
            },
            q_t_comm_poly_coeffs,
        ))
    }
<<<<<<< HEAD

    pub fn prove(
        table: &Vec<Fr>,
        param: &UnivariateKzgParam<Bn256>,
        pp: &UnivariateKzgProverParam<Bn256>,
        lookup: &Vec<Fr>,
        q_t_comm_poly_coeffs: &Vec<G1>,
    ) -> Vec<u8> {
        let prover = Prover::new(table, param, pp);
        prover.prove(lookup, q_t_comm_poly_coeffs)
    }

    pub fn prove_with_param(
        pp: &CqProverParam,
        lookup: &Vec<Fr>,
    ) -> Vec<u8> {
        let prover = Prover::new(&pp.table, &pp.param, &pp.pp);
        prover.prove(lookup, &pp.q_t_comm_poly_coeffs)
    }

=======

    pub fn prove(
        table: &Vec<Fr>,
        param: &UnivariateKzgParam<Bn256>,
        pp: &UnivariateKzgProverParam<Bn256>,
        lookup: &Vec<Fr>,
        q_t_comm_poly_coeffs: &Vec<G1>,
    ) -> Vec<u8> {
        let prover = Prover::new(table, param, pp);
        prover.prove(lookup, q_t_comm_poly_coeffs)
    }

    pub fn prove_with_param(
        pp: &CqProverParam,
        lookup: &Vec<Fr>,
    ) -> Vec<u8> {
        let prover = Prover::new(&pp.table, &pp.param, &pp.pp);
        prover.prove(lookup, &pp.q_t_comm_poly_coeffs)
    }

>>>>>>> 68734ce1
    pub fn verify(
        vp: &UnivariateKzgVerifierParam<Bn256>,
        proof: &Vec<u8>,
        t_comm_2: &UnivariateKzgCommitment<G2Affine>,
        z_v_comm_2: &UnivariateKzgCommitment<G2Affine>,
        x_exponent_poly_comm_2: &UnivariateKzgCommitment<G2Affine>,
        m: usize,
        t: usize,
    ) -> bool {
        let verifier = Verifier::new(vp);
        verifier.verify(
            proof,
            t_comm_2,
            z_v_comm_2,
            x_exponent_poly_comm_2,
            m,
            t
        )
    }
    
    pub fn verify_with_param(
        vp: &CqVerifierParam,
        proof: &Vec<u8>,
        t_comm_2: &UnivariateKzgCommitment<G2Affine>,
        z_v_comm_2: &UnivariateKzgCommitment<G2Affine>,
        x_exponent_poly_comm_2: &UnivariateKzgCommitment<G2Affine>,
        m: usize,
        t: usize,
    ) -> bool {
        let verifier = Verifier::new(&vp.vp);
        verifier.verify(
            proof,
            t_comm_2,
            z_v_comm_2,
            x_exponent_poly_comm_2,
            m,
            t
        )
    }
    
    // Helper method to prepare verification data
    pub fn prepare_verification_data(
        param: &UnivariateKzgParam<Bn256>,
        table: &Vec<Fr>,
        m: usize,
        t: usize,
    ) -> (
        UnivariateKzgCommitment<G2Affine>, // t_comm_2
        UnivariateKzgCommitment<G2Affine>, // z_v_comm_2
        UnivariateKzgCommitment<G2Affine>, // x_exponent_poly_comm_2
    ) {
        let scalar_0 = Fr::zero();
        let scalar_1 = Fr::one();
        
        // z_v(x) = X^N - 1, [-1, 0, ..., 0, 1], t-1 0s in between
        let z_v_poly_coeffs = vec![scalar_1.neg()].into_iter().chain(vec![scalar_0; t - 1]).chain(vec![scalar_1]).collect();
        let z_v_poly = UnivariatePolynomial::monomial(z_v_poly_coeffs);
        // [z_h(x)]2
        let z_v_comm_2 = UnivariateKzg::<Bn256>::commit_monomial_g2(param, &z_v_poly.coeffs());
        
        // t(x)
        let t_poly = UnivariatePolynomial::lagrange(table.clone()).ifft();
        // [t(x)]2
        let t_comm_2 = UnivariateKzg::<Bn256>::commit_monomial_g2(param, &t_poly.coeffs());

        // [X^{N - 1 - (n - 2)}]2
        // x_exponent_poly_comm_2
        let x_exponent_order = t - 1 - (m - 2);
        let x_exponent_values_in_coeff = vec![scalar_0; x_exponent_order].into_iter().chain(vec![scalar_1]).collect();
        let x_exponent_poly = UnivariatePolynomial::monomial(x_exponent_values_in_coeff);
        // commit x_exponent_poly
        let x_exponent_poly_comm_2 = UnivariateKzg::<Bn256>::commit_monomial_g2(param, &x_exponent_poly.coeffs());
        
        (t_comm_2, z_v_comm_2, x_exponent_poly_comm_2)
    }
    
    // Run the full CQ protocol with given table and lookup
    pub fn test_cq_by_input(table: Vec<Fr>, lookup: Vec<Fr>) -> Vec<String> {
        let mut timings: Vec<String> = vec![];
        
        let start_total = std::time::Instant::now();
        
        let m = lookup.len();
        let t = table.len();
        
        // 1. Setup using the original API
        let start = std::time::Instant::now();
        let (param, pp, vp, q_t_comm_poly_coeffs) = Cq::preprocess(t, m, &table).unwrap();
        let duration1 = start.elapsed();
        timings.push(format!("Setup and preprocess: {}ms", duration1.as_millis()));
        
        // 2. Generate proof
        let start = std::time::Instant::now();
        let proof = Cq::prove(&table, &param, &pp, &lookup, &q_t_comm_poly_coeffs);
        let duration2 = start.elapsed();
        timings.push(format!("Prove: {}ms", duration2.as_millis()));
        
        // 3. Prepare verification data
        let start = std::time::Instant::now();
        let (t_comm_2, z_v_comm_2, x_exponent_poly_comm_2) = 
            Cq::prepare_verification_data(&param, &table, m, t);
        
        // 4. Verify
        let result = Cq::verify(
            &vp,
            &proof,
            &t_comm_2,
            &z_v_comm_2,
            &x_exponent_poly_comm_2,
            m,
            t
        );
        
        assert!(result);
        let duration3 = start.elapsed();
        timings.push(format!("Verify: {}ms", duration3.as_millis()));
        
        let total_duration = start_total.elapsed();
        timings.push(format!("Total time: {}ms", total_duration.as_millis()));
        
        timings
    }
}

#[cfg(test)]
mod tests {
    use super::*;
    use crate::util::transcript::{FieldTranscriptRead, FieldTranscriptWrite, G2TranscriptRead, G2TranscriptWrite};
    type Pcs = UnivariateKzg<Bn256>;
    use std::cmp::max;
    use std::time::Instant;
    
    #[test]
    fn test_cq() {
        let mut table = vec![];
        for k in 1..=2_usize.pow(6) {
            table.push(Fr::from(k as u64));
        }
        let lookup = vec![Fr::from(4), Fr::from(3), Fr::from(5), Fr::from(2)];
    
        let m = lookup.len();
        let t = table.len();
        let poly_size = max(t, m).next_power_of_two() * 2;
        
        // 1. Setup using the original API
        let start = Instant::now();
        let (param, pp, vp, q_t_comm_poly_coeffs) = Cq::preprocess(t, m, &table).unwrap();
        assert_eq!(poly_size, 2_usize.pow(pp.k() as u32));
        let duration1 = start.elapsed();
        println!("\n ------------Setup and preprocess: {}ms----------- \n", duration1.as_millis());

        // 2. Generate proof using the original API
        let start = Instant::now();
        let proof = Cq::prove(&table, &param, &pp, &lookup, &q_t_comm_poly_coeffs);
        println!("proof: {:?}", proof);
        let duration2 = start.elapsed();
        println!("\n ------------prove: {}ms----------- \n", duration2.as_millis());

        // 3. Verify using the original API
        let start = Instant::now();
        
        // Prepare verification data
        let (t_comm_2, z_v_comm_2, x_exponent_poly_comm_2) = 
            Cq::prepare_verification_data(&param, &table, m, t);
        
        // Verify the proof
        let result = Cq::verify(
            &vp,
            &proof,
            &t_comm_2,
            &z_v_comm_2,
            &x_exponent_poly_comm_2,
            m,
            t
        );
        
        let duration3 = start.elapsed();
        println!("\n ------------verify: {}ms----------- \n", duration3.as_millis());

        assert!(result);
        println!("Finished to verify: cq");
    }
    
    #[test]
    fn test_cq_with_info() {
        // Generate table and lookup
        let (table, lookup) = generate_table_and_lookup(2_usize.pow(6), 4);
    
        let m = lookup.len();
        let t = table.len();
        let poly_size = max(t, m).next_power_of_two() * 2;
        
        // 1. Setup using the info struct API
        let start = Instant::now();
        
        let info = CqInfo {
            table: table.clone(),
            lookup: lookup.clone(),
        };
        
        let (pp, vp, q_t_comm_poly_coeffs) = Cq::preprocess_with_info(&info).unwrap();
        let duration1 = start.elapsed();
        println!("\n ------------Setup and preprocess with info: {}ms----------- \n", duration1.as_millis());

        // 2. Generate proof using the new API
        let start = Instant::now();
        let proof = Cq::prove_with_param(&pp, &lookup);
        println!("proof: {:?}", proof);
        let duration2 = start.elapsed();
        println!("\n ------------prove with param: {}ms----------- \n", duration2.as_millis());

        // 3. Verify using the new API
        let start = Instant::now();
        
        // Prepare verification data
        let (t_comm_2, z_v_comm_2, x_exponent_poly_comm_2) = 
            Cq::prepare_verification_data(&pp.param, &table, m, t);
        
        // Verify the proof
        let result = Cq::verify_with_param(
            &vp,
            &proof,
            &t_comm_2,
            &z_v_comm_2,
            &x_exponent_poly_comm_2,
            m,
            t
        );
        
        let duration3 = start.elapsed();
        println!("\n ------------verify with param: {}ms----------- \n", duration3.as_millis());

        assert!(result);
        println!("Finished to verify: cq with info");
    }
    
    #[test]
    fn test_cq_by_input() {
        let table_size = 2_usize.pow(6);
        let lookup_size = 4;
        
        // Generate table and lookup
        let (table, lookup) = generate_table_and_lookup(table_size, lookup_size);
        
        let timings = Cq::test_cq_by_input(table, lookup);
        
        // Print all timing information
        for timing in &timings {
            println!("{}", timing);
        }
    }
}<|MERGE_RESOLUTION|>--- conflicted
+++ resolved
@@ -24,8 +24,6 @@
 use verifier::Verifier;
 type Pcs = UnivariateKzg<Bn256>;
 
-<<<<<<< HEAD
-=======
 use std::cmp::max;
 use rand::thread_rng; 
 use rand::seq::SliceRandom; 
@@ -144,7 +142,6 @@
     timings
 }
 
->>>>>>> 68734ce1
 // Specific implementation for Bn256 curves
 #[derive(Clone, Debug)]
 pub struct CqProverParam {
@@ -234,7 +231,6 @@
             q_t_comm_poly_coeffs,
         ))
     }
-<<<<<<< HEAD
 
     pub fn prove(
         table: &Vec<Fr>,
@@ -255,28 +251,6 @@
         prover.prove(lookup, &pp.q_t_comm_poly_coeffs)
     }
 
-=======
-
-    pub fn prove(
-        table: &Vec<Fr>,
-        param: &UnivariateKzgParam<Bn256>,
-        pp: &UnivariateKzgProverParam<Bn256>,
-        lookup: &Vec<Fr>,
-        q_t_comm_poly_coeffs: &Vec<G1>,
-    ) -> Vec<u8> {
-        let prover = Prover::new(table, param, pp);
-        prover.prove(lookup, q_t_comm_poly_coeffs)
-    }
-
-    pub fn prove_with_param(
-        pp: &CqProverParam,
-        lookup: &Vec<Fr>,
-    ) -> Vec<u8> {
-        let prover = Prover::new(&pp.table, &pp.param, &pp.pp);
-        prover.prove(lookup, &pp.q_t_comm_poly_coeffs)
-    }
-
->>>>>>> 68734ce1
     pub fn verify(
         vp: &UnivariateKzgVerifierParam<Bn256>,
         proof: &Vec<u8>,
